--- conflicted
+++ resolved
@@ -444,11 +444,11 @@
 	// Note: if you add a case here, please also update heapdump.c:dumproots.
 	switch(i) {
 	case RootData:
-		scanblock(runtime·data, runtime·edata - runtime·data, (byte*)runtime·gcdatamask.data);
+		scanblock(runtime·data, runtime·edata - runtime·data, runtime·gcdatamask.bytedata);
 		break;
 
 	case RootBss:
-		scanblock(runtime·bss, runtime·ebss - runtime·bss, (byte*)runtime·gcbssmask.data);
+		scanblock(runtime·bss, runtime·ebss - runtime·bss, runtime·gcbssmask.bytedata);
 		break;
 
 	case RootFinalizers:
@@ -674,11 +674,7 @@
 		}
 		bv = runtime·stackmapdata(stackmap, pcdata);
 		size = (bv.n * PtrSize) / BitsPerPointer;
-<<<<<<< HEAD
-		scanblock(frame->varp - size, bv.n/BitsPerPointer*PtrSize, (byte*)bv.bytedata);
-=======
-		scanblock((byte*)(frame->varp - size), bv.n/BitsPerPointer*PtrSize, (byte*)bv.data);
->>>>>>> 36ca636f
+		scanblock((byte*)frame->varp - size, bv.n/BitsPerPointer*PtrSize, (byte*)bv.bytedata);
 	}
 
 	// Scan arguments.
@@ -686,11 +682,7 @@
 	stackmap = runtime·funcdata(f, FUNCDATA_ArgsPointerMaps);
 	if(stackmap != nil) {
 		bv = runtime·stackmapdata(stackmap, pcdata);
-<<<<<<< HEAD
-		scanblock(frame->argp, bv.n/BitsPerPointer*PtrSize, (byte*)bv.bytedata);
-=======
-		scanblock((byte*)frame->argp, bv.n/BitsPerPointer*PtrSize, (byte*)bv.data);
->>>>>>> 36ca636f
+		scanblock((byte*)frame->argp, bv.n/BitsPerPointer*PtrSize, (byte*)bv.bytedata);
 	} else {
 		if(Debug > 2)
 			runtime·printf("frame %s conservative args %p+%p\n", runtime·funcname(f), frame->argp, (uintptr)frame->arglen);
@@ -1296,14 +1288,6 @@
 void
 runtime·gcinit(void)
 {
-<<<<<<< HEAD
-	struct gc_args a;
-	int32 i;
-
-//if(thechar == '9') return;
-
-=======
->>>>>>> 36ca636f
 	if(sizeof(Workbuf) != WorkbufSize)
 		runtime·throw("runtime: size of Workbuf is suboptimal");
 
@@ -1598,19 +1582,11 @@
 				if(inplace) {
 					// Store directly into GC bitmap.
 					off = (uintptr*)(mask+pos) - (uintptr*)arena_start;
-<<<<<<< HEAD
-					b = (uintptr*)arena_start - off/wordsPerBitmapWord - 1;
-					shift = (off % wordsPerBitmapWord) * gcBits;
-					if((shift%8)==0)
-						((byte*)b)[(shift/8)^byteEndian] = 0;
-					((byte*)b)[(shift/8)^byteEndian] |= v<<((shift%8)+2);
-=======
 					bitp = arena_start - off/wordsPerBitmapByte - 1;
 					shift = (off % wordsPerBitmapByte) * gcBits;
 					if(shift==0)
 						*bitp = 0;
 					*bitp |= v<<(shift+2);
->>>>>>> 36ca636f
 					pos += PtrSize;
 				} else if(sparse) {
 					// 4-bits per word
@@ -1670,7 +1646,7 @@
 		runtime·throw("unrollglobgcprog: program does not end with insEnd");
 	if(mask[masksize] != 0xa1)
 		runtime·throw("unrollglobgcprog: overflow");
-	return (BitVector){masksize*8, (uint32*)mask};
+	return (BitVector){masksize*8, mask};
 }
 
 void
@@ -1742,114 +1718,6 @@
 	runtime·unlock(&lock);
 }
 
-<<<<<<< HEAD
-void
-runtime·markallocated(void *v, uintptr size, uintptr size0, Type *typ, bool scan)
-{
-	uintptr *b, off, shift, i, ti, te, nptr, masksize, maskword;
-	byte *arena_start, x;
-	bool *ptrmask;
-
-	arena_start = runtime·mheap.arena_start;
-	off = (uintptr*)v - (uintptr*)arena_start;
-	b = (uintptr*)arena_start - off/wordsPerBitmapWord - 1;
-	shift = (off % wordsPerBitmapWord) * gcBits;
-	if(Debug && (((*b)>>shift)&bitMask) != bitBoundary) {
-		runtime·printf("runtime: bad bits in markallocated (%p) b=%p[%p] off=%p shift=%d\n", v, b, *b, off, (int32)shift);
-		runtime·throw("bad bits in markallocated");
-	}
-
-	if(!scan) {
-		// BitsDead in the first quadruple means don't scan.
-		if(size == PtrSize)
-			*b = (*b & ~((bitBoundary|bitPtrMask)<<shift)) | ((bitAllocated+(BitsDead<<2))<<shift);
-		else
-			((byte*)b)[(shift/8)^byteEndian] = bitAllocated+(BitsDead<<2);
-		return;
-	}
-	if(size == PtrSize) {
-		// It's one word and it has pointers, it must be a pointer.
-		*b = (*b & ~((bitBoundary|bitPtrMask)<<shift)) | ((bitAllocated | (BitsPointer<<2))<<shift);
-		return;
-	}
-	ti = te = 0;
-	ptrmask = nil;
-	if(typ != nil && (typ->gc[0]|typ->gc[1]) != 0 && typ->size > PtrSize) {
-		if(typ->kind&KindGCProg) {
-			nptr = ROUND(typ->size, PtrSize)/PtrSize;
-			masksize = nptr;
-			if(masksize%2)
-				masksize *= 2;	// repeated twice
-			masksize = masksize*PointersPerByte/8;	// 4 bits per word
-			masksize++;	// unroll flag in the beginning
-			if(masksize > MaxGCMask && typ->gc[1] != 0) {
-				// If the mask is too large, unroll the program directly
-				// into the GC bitmap. It's 7 times slower than copying
-				// from the pre-unrolled mask, but saves 1/16 of type size
-				// memory for the mask.
-				unrollgcproginplace(v, size, size0, typ);
-				return;
-			}
-			ptrmask = (byte*)typ->gc[0];
-			// check whether the program is already unrolled
-			maskword = (uintptr)runtime·atomicloadp((void*)&typ->gc[0]);
-			if(((byte*)&maskword)[0] == 0)
-				unrollgcprog(typ);
-			ptrmask++;  // skip the unroll flag byte
-		} else
-			ptrmask = (byte*)&typ->gc[0];  // embed mask
-		if(size == 2*PtrSize) {
-			((byte*)b)[(shift/8)^byteEndian] = ptrmask[0] | bitAllocated;
-			return;
-		}
-		te = typ->size/PtrSize;
-		// if the type occupies odd number of words, its mask is repeated twice
-		if((te%2) == 0)
-			te /= 2;
-	}
-	if(size == 2*PtrSize) {
-		((byte*)b)[(shift/8)^byteEndian] = (BitsPointer<<2) | (BitsPointer<<6) | bitAllocated;
-		return;
-	}
-	// Copy pointer bitmask into the bitmap.
-	for(i=0; i<size0; i+=2*PtrSize) {
-		x = (BitsPointer<<2) | (BitsPointer<<6);
-		if(ptrmask != nil) {
-			x = ptrmask[ti++];
-			if(ti == te)
-				ti = 0;
-		}
-		off = (uintptr*)((byte*)v + i) - (uintptr*)arena_start;
-		b = (uintptr*)arena_start - off/wordsPerBitmapWord - 1;
-		shift = (off % wordsPerBitmapWord) * gcBits;
-		if(i == 0)
-			x |= bitAllocated;
-		if(i+PtrSize == size0)
-			x &= ~(bitPtrMask<<4);
-		((byte*)b)[(shift/8)^byteEndian] = x;
-	}
-	if(size0 == i && size0 < size) {
-		// mark the word after last object's word as BitsDead
-		off = (uintptr*)((byte*)v + size0) - (uintptr*)arena_start;
-		b = (uintptr*)arena_start - off/wordsPerBitmapWord - 1;
-		shift = (off % wordsPerBitmapWord) * gcBits;
-		((byte*)b)[(shift/8)^byteEndian] = 0;
-	}
-}
-
-void
-runtime·markallocated_m(void)
-{
-	M *mp;
-
-	mp = g->m;
-	runtime·markallocated(mp->ptrarg[0], mp->scalararg[0], mp->scalararg[1], mp->ptrarg[1], mp->scalararg[2] == 0);
-	mp->ptrarg[0] = nil;
-	mp->ptrarg[1] = nil;
-}
-
-=======
->>>>>>> 36ca636f
 // mark the span of memory at v as having n blocks of the given size.
 // if leftover is true, there is left over space at the end of the span.
 void
@@ -1971,7 +1839,7 @@
 		*mask = runtime·mallocgc(*len, nil, 0);
 		for(i = 0; i < n; i += PtrSize) {
 			off = (p+i-runtime·data)/PtrSize;
-			bits = (((byte*)runtime·gcdatamask.data)[off/PointersPerByte] >> ((off%PointersPerByte)*BitsPerPointer))&BitsMask;
+			bits = (runtime·gcdatamask.bytedata[off/PointersPerByte] >> ((off%PointersPerByte)*BitsPerPointer))&BitsMask;
 			(*mask)[i/PtrSize] = bits;
 		}
 		return;
@@ -1983,7 +1851,7 @@
 		*mask = runtime·mallocgc(*len, nil, 0);
 		for(i = 0; i < n; i += PtrSize) {
 			off = (p+i-runtime·bss)/PtrSize;
-			bits = (((byte*)runtime·gcbssmask.data)[off/PointersPerByte] >> ((off%PointersPerByte)*BitsPerPointer))&BitsMask;
+			bits = (runtime·gcbssmask.bytedata[off/PointersPerByte] >> ((off%PointersPerByte)*BitsPerPointer))&BitsMask;
 			(*mask)[i/PtrSize] = bits;
 		}
 		return;
@@ -2032,13 +1900,8 @@
 		*len = n/PtrSize;
 		*mask = runtime·mallocgc(*len, nil, 0);
 		for(i = 0; i < n; i += PtrSize) {
-<<<<<<< HEAD
-			off = (p+i-frame.varp+size)/PtrSize;
+			off = (p+i-(byte*)frame.varp+size)/PtrSize;
 			bits = (bv.bytedata[off/PointersPerByte] >> ((off%PointersPerByte)*BitsPerPointer))&BitsMask;
-=======
-			off = (p+i-(byte*)frame.varp+size)/PtrSize;
-			bits = (bv.data[off*BitsPerPointer/32] >> ((off*BitsPerPointer)%32))&BitsMask;
->>>>>>> 36ca636f
 			(*mask)[i/PtrSize] = bits;
 		}
 	}
